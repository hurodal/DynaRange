--- conflicted
+++ resolved
@@ -81,32 +81,27 @@
 # Lista de ficheros fuente que son compartidos entre la versión CLI y la GUI.
 # Esto evita duplicación y asegura que todos los componentes centrales se compilen.
 set(CORE_SOURCES
+    src/core/arguments/Arguments.cpp
+    src/core/arguments/CommandLineParser.cpp
+    src/core/arguments/CommandGenerator.cpp
     src/core/analysis/Analysis.cpp
     src/core/analysis/CurveCalculator.cpp
     src/core/analysis/FilePreparer.cpp
     src/core/analysis/ImageAnalyzer.cpp
     src/core/analysis/RawProcessor.cpp
-    src/core/arguments/Arguments.cpp
-    src/core/arguments/CommandGenerator.cpp
-    src/core/arguments/CommandLineParser.cpp
-    src/core/ChartProfile.cpp
     src/core/engine/Engine.cpp
     src/core/engine/Initialization.cpp
     src/core/engine/Processing.cpp
     src/core/engine/Reporting.cpp
-<<<<<<< HEAD
-=======
     src/core/engine/Normalization.cpp
     src/core/normalization/Normalizer.cpp
     src/core/graphics/Drawing.cpp
->>>>>>> f10c435b
     src/core/graphics/ImageProcessing.cpp
-    src/core/graphics/PlotBase.cpp
-    src/core/graphics/PlotData.cpp
     src/core/graphics/Plotting.cpp
     src/core/io/RawFile.cpp
     src/core/math/Math.cpp
     src/core/utils/PathManager.cpp
+    src/core/ChartProfile.cpp
 )
 
 # =============================================================================
